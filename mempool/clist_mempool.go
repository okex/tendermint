package mempool

import (
	"bytes"
	"container/list"
	"crypto/sha256"
	"encoding/json"
	"fmt"
	"github.com/pkg/errors"
	"math/big"
	"sort"
	"sync"
	"sync/atomic"

	abci "github.com/tendermint/tendermint/abci/types"
	cfg "github.com/tendermint/tendermint/config"
	auto "github.com/tendermint/tendermint/libs/autofile"
	"github.com/tendermint/tendermint/libs/clist"
	"github.com/tendermint/tendermint/libs/log"
	tmmath "github.com/tendermint/tendermint/libs/math"
	tmos "github.com/tendermint/tendermint/libs/os"
	"github.com/tendermint/tendermint/p2p"
	"github.com/tendermint/tendermint/proxy"
	"github.com/tendermint/tendermint/types"
)

//--------------------------------------------------------------------------------

// CListMempool is an ordered in-memory pool for transactions before they are
// proposed in a consensus round. Transaction validity is checked using the
// CheckTx abci message before the transaction is added to the pool. The
// mempool uses a concurrent list structure for storing transactions that can
// be efficiently accessed by multiple concurrent readers.
type CListMempool struct {
	// Atomic integers
	height   int64 // the last block Update()'d to
	txsBytes int64 // total size of mempool, in bytes

	// notify listeners (ie. consensus) when txs are available
	notifiedTxsAvailable bool
	txsAvailable         chan struct{} // fires once for each height, when the mempool is not empty

	config *cfg.MempoolConfig

	// Exclusive mutex for Update method to prevent concurrent execution of
	// CheckTx or ReapMaxBytesMaxGas(ReapMaxTxs) methods.
	updateMtx sync.RWMutex
	preCheck  PreCheckFunc
	postCheck PostCheckFunc

	wal          *auto.AutoFile // a log of mempool txs
	txs          *clist.CList   // concurrent linked-list of good txs
	bcTxsList    *clist.CList   // only for tx sort model
	proxyAppConn proxy.AppConnMempool

	// Track whether we're rechecking txs.
	// These are not protected by a mutex and are expected to be mutated in
	// serial (ie. by abci responses which are called in serial).
	recheckCursor *clist.CElement // next expected response
	recheckEnd    *clist.CElement // re-checking stops here

	// Map for quick access to txs to record sender in CheckTx.
	// txsMap: txKey -> CElement
	txsMap   sync.Map
	bcTxsMap sync.Map // only for tx sort model

	// Keep a cache of already-seen txs.
	// This reduces the pressure on the proxyApp.
	cache txCache

	eventBus types.TxEventPublisher

	logger log.Logger

	metrics *Metrics

	addressRecord map[string]map[string]*clist.CElement // Address -> (txHash -> *CElement)
	addrMapMtx    sync.RWMutex
}

var _ Mempool = &CListMempool{}

// CListMempoolOption sets an optional parameter on the mempool.
type CListMempoolOption func(*CListMempool)

// NewCListMempool returns a new mempool with the given configuration and connection to an application.
func NewCListMempool(
	config *cfg.MempoolConfig,
	proxyAppConn proxy.AppConnMempool,
	height int64,
	options ...CListMempoolOption,
) *CListMempool {
	mempool := &CListMempool{
		config:        config,
		proxyAppConn:  proxyAppConn,
		txs:           clist.New(),
		bcTxsList:     clist.New(),
		height:        height,
		recheckCursor: nil,
		recheckEnd:    nil,
		eventBus:      types.NopEventBus{},
		logger:        log.NewNopLogger(),
		metrics:       NopMetrics(),
	}
	if config.CacheSize > 0 {
		mempool.cache = newMapTxCache(config.CacheSize)
	} else {
		mempool.cache = nopTxCache{}
	}
	proxyAppConn.SetResponseCallback(mempool.globalCb)
	for _, option := range options {
		option(mempool)
	}
	mempool.addressRecord = make(map[string]map[string]*clist.CElement)

	return mempool
}

// NOTE: not thread safe - should only be called once, on startup
func (mem *CListMempool) EnableTxsAvailable() {
	mem.txsAvailable = make(chan struct{}, 1)
}

// SetLogger sets the Logger.
func (mem *CListMempool) SetEventBus(eventBus types.TxEventPublisher) {
	mem.eventBus = eventBus
}

// SetLogger sets the Logger.
func (mem *CListMempool) SetLogger(l log.Logger) {
	mem.logger = l
}

// WithPreCheck sets a filter for the mempool to reject a tx if f(tx) returns
// false. This is ran before CheckTx.
func WithPreCheck(f PreCheckFunc) CListMempoolOption {
	return func(mem *CListMempool) { mem.preCheck = f }
}

// WithPostCheck sets a filter for the mempool to reject a tx if f(tx) returns
// false. This is ran after CheckTx.
func WithPostCheck(f PostCheckFunc) CListMempoolOption {
	return func(mem *CListMempool) { mem.postCheck = f }
}

// WithMetrics sets the metrics.
func WithMetrics(metrics *Metrics) CListMempoolOption {
	return func(mem *CListMempool) { mem.metrics = metrics }
}

func (mem *CListMempool) InitWAL() error {
	var (
		walDir  = mem.config.WalDir()
		walFile = walDir + "/wal"
	)

	const perm = 0700
	if err := tmos.EnsureDir(walDir, perm); err != nil {
		return err
	}

	af, err := auto.OpenAutoFile(walFile)
	if err != nil {
		return fmt.Errorf("can't open autofile %s: %w", walFile, err)
	}

	mem.wal = af
	return nil
}

func (mem *CListMempool) CloseWAL() {
	if err := mem.wal.Close(); err != nil {
		mem.logger.Error("Error closing WAL", "err", err)
	}
	mem.wal = nil
}

// Safe for concurrent use by multiple goroutines.
func (mem *CListMempool) Lock() {
	mem.updateMtx.Lock()
}

// Safe for concurrent use by multiple goroutines.
func (mem *CListMempool) Unlock() {
	mem.updateMtx.Unlock()
}

// Safe for concurrent use by multiple goroutines.
func (mem *CListMempool) Size() int {
	return mem.txs.Len()
}

// Safe for concurrent use by multiple goroutines.
func (mem *CListMempool) TxsBytes() int64 {
	return atomic.LoadInt64(&mem.txsBytes)
}

// Lock() must be help by the caller during execution.
func (mem *CListMempool) FlushAppConn() error {
	return mem.proxyAppConn.FlushSync()
}

// XXX: Unsafe! Calling Flush may leave mempool in inconsistent state.
func (mem *CListMempool) Flush() {
	mem.updateMtx.Lock()
	defer mem.updateMtx.Unlock()

	_ = atomic.SwapInt64(&mem.txsBytes, 0)
	mem.cache.Reset()

	mem.addrMapMtx.Lock()
	defer mem.addrMapMtx.Unlock()
	for e := mem.txs.Front(); e != nil; e = e.Next() {
		mem.removeTx(e.Value.(*mempoolTx).tx, e, false)
		//mem.txs.Remove(e)
		//e.DetachPrev()
		//
		//mem.deleteAddrRecord(e)
	}

	//mem.txsMap.Range(func(key, _ interface{}) bool {
	//	mem.txsMap.Delete(key)
	//	return true
	//})
}

// TxsFront returns the first transaction in the ordered list for peer
// goroutines to call .NextWait() on.
// FIXME: leaking implementation details!
//
// Safe for concurrent use by multiple goroutines.
func (mem *CListMempool) TxsFront() *clist.CElement {
	return mem.txs.Front()
}

func (mem *CListMempool) BroadcastTxsFront() *clist.CElement {
	if mem.config.SortTxByGp {
		return mem.bcTxsList.Front()
	}
	return mem.txs.Front()
}

// TxsWaitChan returns a channel to wait on transactions. It will be closed
// once the mempool is not empty (ie. the internal `mem.txs` has at least one
// element)
//
// Safe for concurrent use by multiple goroutines.
func (mem *CListMempool) TxsWaitChan() <-chan struct{} {
	return mem.txs.WaitChan()
}

// It blocks if we're waiting on Update() or Reap().
// cb: A callback from the CheckTx command.
//     It gets called from another goroutine.
// CONTRACT: Either cb will get called, or err returned.
//
// Safe for concurrent use by multiple goroutines.
func (mem *CListMempool) CheckTx(tx types.Tx, cb func(*abci.Response), txInfo TxInfo) error {
	mem.updateMtx.RLock()
	// use defer to unlock mutex because application (*local client*) might panic
	defer mem.updateMtx.RUnlock()

	txSize := len(tx)

	if err := mem.isFull(txSize); err != nil {
		return err
	}

	// The size of the corresponding amino-encoded TxMessage
	// can't be larger than the maxMsgSize, otherwise we can't
	// relay it to peers.
	if txSize > mem.config.MaxTxBytes {
		return ErrTxTooLarge{mem.config.MaxTxBytes, txSize}
	}

	if mem.preCheck != nil {
		if err := mem.preCheck(tx); err != nil {
			return ErrPreCheck{err}
		}
	}

	// CACHE
	if !mem.cache.Push(tx) {
		// Record a new sender for a tx we've already seen.
		// Note it's possible a tx is still in the cache but no longer in the mempool
		// (eg. after committing a block, txs are removed from mempool but not cache),
		// so we only record the sender for txs still in the mempool.
		if e, ok := mem.txsMap.Load(txKey(tx)); ok {
			memTx := e.(*clist.CElement).Value.(*mempoolTx)
			memTx.senders.LoadOrStore(txInfo.SenderID, true)
			// TODO: consider punishing peer for dups,
			// its non-trivial since invalid txs can become valid,
			// but they can spam the same tx with little cost to them atm.

		}

		return ErrTxInCache
	}
	// END CACHE

	// WAL
	if mem.wal != nil {
		// TODO: Notify administrators when WAL fails
		_, err := mem.wal.Write([]byte(tx))
		if err != nil {
			mem.logger.Error("Error writing to WAL", "err", err)
		}
		_, err = mem.wal.Write([]byte("\n"))
		if err != nil {
			mem.logger.Error("Error writing to WAL", "err", err)
		}
	}
	// END WAL

	// NOTE: proxyAppConn may error if tx buffer is full
	if err := mem.proxyAppConn.Error(); err != nil {
		return err
	}

	reqRes := mem.proxyAppConn.CheckTxAsync(abci.RequestCheckTx{Tx: tx})
	reqRes.SetCallback(mem.reqResCb(tx, txInfo.SenderID, txInfo.SenderP2PID, cb))

	return nil
}

// Global callback that will be called after every ABCI response.
// Having a single global callback avoids needing to set a callback for each request.
// However, processing the checkTx response requires the peerID (so we can track which txs we heard from who),
// and peerID is not included in the ABCI request, so we have to set request-specific callbacks that
// include this information. If we're not in the midst of a recheck, this function will just return,
// so the request specific callback can do the work.
//
// When rechecking, we don't need the peerID, so the recheck callback happens
// here.
func (mem *CListMempool) globalCb(req *abci.Request, res *abci.Response) {
	if mem.recheckCursor == nil {
		return
	}

	mem.metrics.RecheckTimes.Add(1)
	mem.resCbRecheck(req, res)

	// update metrics
	mem.metrics.Size.Set(float64(mem.Size()))
}

// Request specific callback that should be set on individual reqRes objects
// to incorporate local information when processing the response.
// This allows us to track the peer that sent us this tx, so we can avoid sending it back to them.
// NOTE: alternatively, we could include this information in the ABCI request itself.
//
// External callers of CheckTx, like the RPC, can also pass an externalCb through here that is called
// when all other response processing is complete.
//
// Used in CheckTx to record PeerID who sent us the tx.
func (mem *CListMempool) reqResCb(
	tx []byte,
	peerID uint16,
	peerP2PID p2p.ID,
	externalCb func(*abci.Response),
) func(res *abci.Response) {
	return func(res *abci.Response) {
		if mem.recheckCursor != nil {
			// this should never happen
			panic("recheck cursor is not nil in reqResCb")
		}

		mem.resCbFirstTime(tx, peerID, peerP2PID, res)

		// update metrics
		mem.metrics.Size.Set(float64(mem.Size()))

		// passed in by the caller of CheckTx, eg. the RPC
		if externalCb != nil {
			externalCb(res)
		}
	}
}

// Called from:
//  - resCbFirstTime (lock not held) if tx is valid
<<<<<<< HEAD
func (mem *CListMempool) addAndSortTx(memTx *mempoolTx, info ExTxInfo) bool {
=======
func (mem *CListMempool) addAndSortTx(memTx *mempoolTx, info ExTxInfo) error {
>>>>>>> 89e0c4ad
	mem.addrMapMtx.Lock()
	defer mem.addrMapMtx.Unlock()

	// Delete the same Nonce transaction from the same account
	if res := mem.checkRepeatedElement(info); res == -1 {
<<<<<<< HEAD
		return false
=======
		return errors.New(fmt.Sprintf("Failed to replace tx for acccount %s with nonce %d, "+
			"the provided gas price %d is not bigger enough", info.Sender, info.Nonce, info.GasPrice))
>>>>>>> 89e0c4ad
	}

	ele := mem.bcTxsList.PushBack(memTx)
	mem.bcTxsMap.Store(txKey(memTx.tx), ele)

	e := mem.txs.AddTxWithExInfo(memTx, info.Sender, info.GasPrice, info.Nonce)

	if _, ok := mem.addressRecord[info.Sender]; !ok {
		mem.addressRecord[info.Sender] = make(map[string]*clist.CElement)
	}
	mem.addressRecord[info.Sender][txID(memTx.tx)] = e

	mem.txsMap.Store(txKey(memTx.tx), e)
	atomic.AddInt64(&mem.txsBytes, int64(len(memTx.tx)))
	mem.metrics.TxSizeBytes.Observe(float64(len(memTx.tx)))
	mem.eventBus.PublishEventPendingTx(types.EventDataTx{TxResult: types.TxResult{
		Height: memTx.height,
		Tx:     memTx.tx,
	}})

<<<<<<< HEAD
	return true
=======
	return nil
>>>>>>> 89e0c4ad
}

// Called from:
//  - resCbFirstTime (lock not held) if tx is valid
<<<<<<< HEAD
func (mem *CListMempool) addTx(memTx *mempoolTx, info ExTxInfo) bool {
=======
func (mem *CListMempool) addTx(memTx *mempoolTx, info ExTxInfo) error {
>>>>>>> 89e0c4ad
	e := mem.txs.PushBack(memTx)
	e.Address = info.Sender

	mem.addrMapMtx.Lock()
	if _, ok := mem.addressRecord[info.Sender]; !ok {
		mem.addressRecord[info.Sender] = make(map[string]*clist.CElement)
	}
	mem.addressRecord[info.Sender][txID(memTx.tx)] = e
	mem.addrMapMtx.Unlock()

	mem.txsMap.Store(txKey(memTx.tx), e)
	atomic.AddInt64(&mem.txsBytes, int64(len(memTx.tx)))
	mem.metrics.TxSizeBytes.Observe(float64(len(memTx.tx)))
	mem.eventBus.PublishEventPendingTx(types.EventDataTx{TxResult: types.TxResult{
		Height: memTx.height,
		Tx:     memTx.tx,
	}})

<<<<<<< HEAD
	return true
=======
	return nil
>>>>>>> 89e0c4ad
}

// Called from:
//  - Update (lock held) if tx was committed
// 	- resCbRecheck (lock not held) if tx was invalidated
func (mem *CListMempool) removeTx(tx types.Tx, elem *clist.CElement, removeFromCache bool) {
	if mem.config.SortTxByGp {
		if e, ok := mem.bcTxsMap.Load(txKey(tx)); ok {
			tmpEle := e.(*clist.CElement)
			mem.bcTxsList.Remove(tmpEle)
			mem.bcTxsMap.Delete(txKey(tx))
			tmpEle.DetachPrev()
		}
	}

	mem.txs.Remove(elem)
	elem.DetachPrev()

	mem.deleteAddrRecord(elem)

	mem.txsMap.Delete(txKey(tx))
	atomic.AddInt64(&mem.txsBytes, int64(-len(tx)))

	if removeFromCache {
		mem.cache.Remove(tx)
	}
}

func (mem *CListMempool) isFull(txSize int) error {
	var (
		memSize  = mem.Size()
		txsBytes = mem.TxsBytes()
	)

	if memSize >= mem.config.Size || int64(txSize)+txsBytes > mem.config.MaxTxsBytes {
		return ErrMempoolIsFull{
			memSize, mem.config.Size,
			txsBytes, mem.config.MaxTxsBytes,
		}
	}

	return nil
}

// callback, which is called after the app checked the tx for the first time.
//
// The case where the app checks the tx for the second and subsequent times is
// handled by the resCbRecheck callback.
func (mem *CListMempool) resCbFirstTime(
	tx []byte,
	peerID uint16,
	peerP2PID p2p.ID,
	res *abci.Response,
) {
	switch r := res.Value.(type) {
	case *abci.Response_CheckTx:
		var postCheckErr error
		if mem.postCheck != nil {
			postCheckErr = mem.postCheck(tx, r.CheckTx)
		}
		if (r.CheckTx.Code == abci.CodeTypeOK) && postCheckErr == nil {
			// Check mempool isn't full again to reduce the chance of exceeding the
			// limits.
			if err := mem.isFull(len(tx)); err != nil {
				// remove from cache (mempool might have a space later)
				mem.cache.Remove(tx)
				mem.logger.Error(err.Error())
				return
			}

			memTx := &mempoolTx{
				height:    mem.height,
				gasWanted: r.CheckTx.GasWanted,
				tx:        tx,
			}
			memTx.senders.Store(peerID, true)

			var exTxInfo ExTxInfo
			if err := json.Unmarshal(r.CheckTx.Data, &exTxInfo); err != nil {
				// remove from cache (mempool might have a space later)
				mem.cache.Remove(tx)
				mem.logger.Error(err.Error())
				return
			}
			if exTxInfo.GasPrice.Cmp(big.NewInt(0)) <= 0 {
				// remove from cache (mempool might have a space later)
				mem.cache.Remove(tx)
				mem.logger.Error("Failed to get extra info for this tx!")
				return
			}

<<<<<<< HEAD
			addGoodTx := true
			if mem.config.SortTxByGp {
				addGoodTx = mem.addAndSortTx(memTx, exTxInfo)
			} else {
				addGoodTx = mem.addTx(memTx, exTxInfo)
			}

			if addGoodTx {
=======
			var err error
			if mem.config.SortTxByGp {
				err = mem.addAndSortTx(memTx, exTxInfo)
			} else {
				err = mem.addTx(memTx, exTxInfo)
			}

			if err == nil {
>>>>>>> 89e0c4ad
				mem.logger.Info("Added good transaction",
					"tx", txID(tx),
					"res", r,
					"height", memTx.height,
					"total", mem.Size(),
				)
				mem.notifyTxsAvailable()
			} else {
				// ignore bad transaction
				mem.logger.Info("Fail to add transaction into mempool, rejected it",
					"tx", txID(tx), "peerID", peerP2PID, "res", r, "err", postCheckErr)
				mem.metrics.FailedTxs.Add(1)
				// remove from cache (it might be good later)
				mem.cache.Remove(tx)

				r.CheckTx.Code = 1
<<<<<<< HEAD
				r.CheckTx.Log = "Fail to add transaction into mempool, rejected it"
=======
				r.CheckTx.Log = err.Error()
>>>>>>> 89e0c4ad
			}
		} else {
			// ignore bad transaction
			mem.logger.Info("Rejected bad transaction",
				"tx", txID(tx), "peerID", peerP2PID, "res", r, "err", postCheckErr)
			mem.metrics.FailedTxs.Add(1)
			// remove from cache (it might be good later)
			mem.cache.Remove(tx)
		}
	default:
		// ignore other messages
	}
}

// callback, which is called after the app rechecked the tx.
//
// The case where the app checks the tx for the first time is handled by the
// resCbFirstTime callback.
func (mem *CListMempool) resCbRecheck(req *abci.Request, res *abci.Response) {
	switch r := res.Value.(type) {
	case *abci.Response_CheckTx:
		tx := req.GetCheckTx().Tx
		memTx := mem.recheckCursor.Value.(*mempoolTx)
		if !bytes.Equal(tx, memTx.tx) {
			panic(fmt.Sprintf(
				"Unexpected tx response from proxy during recheck\nExpected %X, got %X",
				memTx.tx,
				tx))
		}
		var postCheckErr error
		if mem.postCheck != nil {
			postCheckErr = mem.postCheck(tx, r.CheckTx)
		}
		if (r.CheckTx.Code == abci.CodeTypeOK) && postCheckErr == nil {
			// Good, nothing to do.
		} else {
			// Tx became invalidated due to newly committed block.
			mem.logger.Info("Tx is no longer valid", "tx", txID(tx), "res", r, "err", postCheckErr)
			// NOTE: we remove tx from the cache because it might be good later
			mem.removeTx(tx, mem.recheckCursor, true)
		}
		if mem.recheckCursor == mem.recheckEnd {
			mem.recheckCursor = nil
		} else {
			mem.recheckCursor = mem.recheckCursor.Next()
		}
		if mem.recheckCursor == nil {
			// Done!
			mem.logger.Info("Done rechecking txs")

			// incase the recheck removed all txs
			if mem.Size() > 0 {
				mem.notifyTxsAvailable()
			}
		}
	default:
		// ignore other messages
	}
}

// Safe for concurrent use by multiple goroutines.
func (mem *CListMempool) TxsAvailable() <-chan struct{} {
	return mem.txsAvailable
}

func (mem *CListMempool) notifyTxsAvailable() {
	if mem.Size() == 0 {
		panic("notified txs available but mempool is empty!")
	}
	if mem.txsAvailable != nil && !mem.notifiedTxsAvailable {
		// channel cap is 1, so this will send once
		mem.notifiedTxsAvailable = true
		select {
		case mem.txsAvailable <- struct{}{}:
		default:
		}
	}
}

// Safe for concurrent use by multiple goroutines.
func (mem *CListMempool) ReapMaxBytesMaxGas(maxBytes, maxGas int64) types.Txs {
	mem.updateMtx.RLock()
	defer mem.updateMtx.RUnlock()

	var (
		totalBytes int64
		totalGas   int64
		totalTxNum int64
	)
	// TODO: we will get a performance boost if we have a good estimate of avg
	// size per tx, and set the initial capacity based off of that.
	// txs := make([]types.Tx, 0, tmmath.MinInt(mem.txs.Len(), max/mem.avgTxSize))
	txs := make([]types.Tx, 0, mem.txs.Len())
	for e := mem.txs.Front(); e != nil; e = e.Next() {
		memTx := e.Value.(*mempoolTx)
		// Check total size requirement
		aminoOverhead := types.ComputeAminoOverhead(memTx.tx, 1)
		if maxBytes > -1 && totalBytes+int64(len(memTx.tx))+aminoOverhead > maxBytes {
			return txs
		}
		totalBytes += int64(len(memTx.tx)) + aminoOverhead
		// Check total gas requirement.
		// If maxGas is negative, skip this check.
		// Since newTotalGas < masGas, which
		// must be non-negative, it follows that this won't overflow.
		newTotalGas := totalGas + memTx.gasWanted
		if maxGas > -1 && newTotalGas > maxGas {
			return txs
		}
		if totalTxNum >= mem.config.MaxTxNumPerBlock {
			return txs
		}
		totalTxNum++
		totalGas = newTotalGas
		txs = append(txs, memTx.tx)

		mem.logger.Debug("ReapTx for new block",
			"Tx", txID(memTx.tx),
			"Address", e.Address,
			"GasPrice", e.GasPrice,
			"Nonce", e.Nonce)
	}

	return txs
}

// Safe for concurrent use by multiple goroutines.
func (mem *CListMempool) ReapMaxTxs(max int) types.Txs {
	mem.updateMtx.RLock()
	defer mem.updateMtx.RUnlock()

	if max < 0 {
		max = mem.txs.Len()
	}

	txs := make([]types.Tx, 0, tmmath.MinInt(mem.txs.Len(), max))
	for e := mem.txs.Front(); e != nil && len(txs) <= max; e = e.Next() {
		memTx := e.Value.(*mempoolTx)
		txs = append(txs, memTx.tx)
	}
	return txs
}

func (mem *CListMempool) GetTxByHash(hash [sha256.Size]byte) (types.Tx, error) {
	if e, ok := mem.txsMap.Load(hash); ok {
		memTx := e.(*clist.CElement).Value.(*mempoolTx)
		return memTx.tx, nil
	}
	return nil, ErrNoSuchTx
}

func (mem *CListMempool) ReapUserTxsCnt(address string) int {
	mem.updateMtx.RLock()
	defer mem.updateMtx.RUnlock()

	return mem.GetUserPendingTxsCnt(address)
}

func (mem *CListMempool) ReapUserTxs(address string, max int) types.Txs {
	mem.updateMtx.RLock()
	defer mem.updateMtx.RUnlock()

	mem.addrMapMtx.RLock()
	defer mem.addrMapMtx.RUnlock()

	userMap, ok := mem.addressRecord[address]
	if !ok || len(userMap) == 0 {
		return types.Txs{}
	}

	txNums := len(userMap)
	if max <= 0 || max > txNums {
		max = txNums
	}

	txs := make([]types.Tx, 0, tmmath.MinInt(mem.txs.Len(), max))

	for _, ele := range userMap {
		if len(txs) == max {
			break
		}

		txs = append(txs, ele.Value.(*mempoolTx).tx)
	}

	return txs
}

func (mem *CListMempool) GetUserPendingTxsCnt(address string) int {
	cnt := 0
	mem.addrMapMtx.RLock()
	if userMap, ok := mem.addressRecord[address]; ok {
		cnt = len(userMap)
	}
	mem.addrMapMtx.RUnlock()

	return cnt
}

// Lock() must be help by the caller during execution.
func (mem *CListMempool) Update(
	height int64,
	txs types.Txs,
	deliverTxResponses []*abci.ResponseDeliverTx,
	preCheck PreCheckFunc,
	postCheck PostCheckFunc,
) error {
	// Set height
	mem.height = height
	mem.notifiedTxsAvailable = false

	if preCheck != nil {
		mem.preCheck = preCheck
	}
	if postCheck != nil {
		mem.postCheck = postCheck
	}

	for i, tx := range txs {
		if deliverTxResponses[i].Code == abci.CodeTypeOK {
			// Add valid committed tx to the cache (if missing).
			_ = mem.cache.Push(tx)
		} else {
			// Allow invalid transactions to be resubmitted.
			mem.cache.Remove(tx)
		}

		// Remove committed tx from the mempool.
		//
		// Note an evil proposer can drop valid txs!
		// Mempool before:
		//   100 -> 101 -> 102
		// Block, proposed by an evil proposer:
		//   101 -> 102
		// Mempool after:
		//   100
		// https://github.com/tendermint/tendermint/issues/3322.
		if e, ok := mem.txsMap.Load(txKey(tx)); ok {
			mem.removeTx(tx, e.(*clist.CElement), false)
		}
	}

	// Either recheck non-committed txs to see if they became invalid
	// or just notify there're some txs left.
	if mem.Size() > 0 {
		if mem.config.Recheck || height%mem.config.ForceRecheckGap == 0 {
			mem.logger.Info("Recheck txs", "numtxs", mem.Size(), "height", height)
			mem.recheckTxs()
			mem.logger.Info("After Recheck txs", "numtxs", mem.Size(), "height", height)
			// At this point, mem.txs are being rechecked.
			// mem.recheckCursor re-scans mem.txs and possibly removes some txs.
			// Before mem.Reap(), we should wait for mem.recheckCursor to be nil.
		} else {
			mem.notifyTxsAvailable()
		}
	} else if height%mem.config.ForceRecheckGap == 0 {
		// saftly clean dirty data that stucks in the cache
		mem.cache.Reset()
	}

	// Update metrics
	mem.metrics.Size.Set(float64(mem.Size()))

	// WARNING: The txs inserted between [ReapMaxBytesMaxGas, Update) is insert-sorted in the mempool.txs,
	// but they are not included in the latest block, after remove the latest block txs, these txs may
	// in unsorted state. We need to resort them again for the the purpose of absolute order, or just let it go for they are
	// already sorted int the last round (will only affect the account that send these txs).

	return nil
}

func (mem *CListMempool) recheckTxs() {
	if mem.Size() == 0 {
		panic("recheckTxs is called, but the mempool is empty")
	}

	mem.recheckCursor = mem.txs.Front()
	mem.recheckEnd = mem.txs.Back()

	// Push txs to proxyAppConn
	// NOTE: globalCb may be called concurrently.
	for e := mem.txs.Front(); e != nil; e = e.Next() {
		memTx := e.Value.(*mempoolTx)
		mem.proxyAppConn.CheckTxAsync(abci.RequestCheckTx{
			Tx:   memTx.tx,
			Type: abci.CheckTxType_Recheck,
		})
	}

	mem.proxyAppConn.FlushAsync()
}

// Reorganize transactions with same address: addr
func (mem *CListMempool) reOrgTxs(addr string) *CListMempool {
	if userMap, ok := mem.addressRecord[addr]; ok {
		if len(userMap) == 0 {
			return mem
		}

		tmpMap := make(map[uint64]*clist.CElement)
		var keys []uint64

		for _, node := range userMap {
			mem.txs.DetachElement(node)
			node.NewDetachPrev()
			node.NewDetachNext()

			tmpMap[node.Nonce] = node
			keys = append(keys, node.Nonce)
		}

		// When inserting, strictly order by nonce, otherwise tx will not appear according to nonce,
		// resulting in execution failure
		sort.Slice(keys, func(i, j int) bool { return keys[i] < keys[j] })

		for _, key := range keys {
			mem.txs.InsertElement(tmpMap[key])
		}
	}

	return mem
}

func (mem *CListMempool) checkRepeatedElement(info ExTxInfo) int {
	repeatElement := 0
<<<<<<< HEAD
	if userMap, ok := mem.addressRecord[info.Sender]; ok {
		for _, node := range userMap {
			if node.Nonce == info.Nonce {

				// only replace tx for bigger gas price
				if info.GasPrice.Cmp(node.GasPrice) <= 0 {
					return -1
				}

				mem.removeTx(node.Value.(*mempoolTx).tx, node, true)

=======

	if userMap, ok := mem.addressRecord[info.Sender]; ok {
		for _, node := range userMap {
			if node.Nonce == info.Nonce {
				// only replace tx for bigger gas price
				expectedGasPrice := MultiPriceBump(node.GasPrice, int64(mem.config.TxPriceBump))
				if info.GasPrice.Cmp(expectedGasPrice) <= 0 {
					mem.logger.Debug("Failed to replace tx", "rawGasPrice", node.GasPrice, "newGasPrice", info.GasPrice, "expectedGasPrice", expectedGasPrice)
					return -1
				}

				mem.removeTx(node.Value.(*mempoolTx).tx, node, true)

>>>>>>> 89e0c4ad
				repeatElement = 1
				break
			}
		}
	}

	// If the tx nonce of the same address is duplicated, should delete the duplicate tx, and reorg all other tx
	if repeatElement > 0 {
		mem.reOrgTxs(info.Sender)
	}

	return repeatElement
}

func (mem *CListMempool) deleteAddrRecord(e *clist.CElement) {
	if userMap, ok := mem.addressRecord[e.Address]; ok {
		txHash := txID(e.Value.(*mempoolTx).tx)
		if _, ok = userMap[txHash]; ok {
			delete(userMap, txHash)
		}

		if len(userMap) == 0 {
			delete(mem.addressRecord, e.Address)
		}
	}
}

func (mem *CListMempool) GetConfig() *cfg.MempoolConfig {
	return mem.config
}

func MultiPriceBump(rawPrice *big.Int, priceBump int64) *big.Int {
	tmpPrice := new(big.Int).Div(rawPrice, big.NewInt(100))
	inc := new(big.Int).Mul(tmpPrice, big.NewInt(priceBump))

	return new(big.Int).Add(inc, rawPrice)
}

//--------------------------------------------------------------------------------

// mempoolTx is a transaction that successfully ran
type mempoolTx struct {
	height    int64    // height that this tx had been validated in
	gasWanted int64    // amount of gas this tx states it will require
	tx        types.Tx //

	// ids of peers who've sent us this tx (as a map for quick lookups).
	// senders: PeerID -> bool
	senders sync.Map
}

// Height returns the height for this transaction
func (memTx *mempoolTx) Height() int64 {
	return atomic.LoadInt64(&memTx.height)
}

//--------------------------------------------------------------------------------

type txCache interface {
	Reset()
	Push(tx types.Tx) bool
	Remove(tx types.Tx)
}

// mapTxCache maintains a LRU cache of transactions. This only stores the hash
// of the tx, due to memory concerns.
type mapTxCache struct {
	mtx      sync.Mutex
	size     int
	cacheMap map[[sha256.Size]byte]*list.Element
	list     *list.List
}

var _ txCache = (*mapTxCache)(nil)

// newMapTxCache returns a new mapTxCache.
func newMapTxCache(cacheSize int) *mapTxCache {
	return &mapTxCache{
		size:     cacheSize,
		cacheMap: make(map[[sha256.Size]byte]*list.Element, cacheSize),
		list:     list.New(),
	}
}

// Reset resets the cache to an empty state.
func (cache *mapTxCache) Reset() {
	cache.mtx.Lock()
	cache.cacheMap = make(map[[sha256.Size]byte]*list.Element, cache.size)
	cache.list.Init()
	cache.mtx.Unlock()
}

// Push adds the given tx to the cache and returns true. It returns
// false if tx is already in the cache.
func (cache *mapTxCache) Push(tx types.Tx) bool {
	cache.mtx.Lock()
	defer cache.mtx.Unlock()

	// Use the tx hash in the cache
	txHash := txKey(tx)
	if moved, exists := cache.cacheMap[txHash]; exists {
		cache.list.MoveToBack(moved)
		return false
	}

	if cache.list.Len() >= cache.size {
		popped := cache.list.Front()
		poppedTxHash := popped.Value.([sha256.Size]byte)
		delete(cache.cacheMap, poppedTxHash)
		if popped != nil {
			cache.list.Remove(popped)
		}
	}
	e := cache.list.PushBack(txHash)
	cache.cacheMap[txHash] = e
	return true
}

// Remove removes the given tx from the cache.
func (cache *mapTxCache) Remove(tx types.Tx) {
	cache.mtx.Lock()
	txHash := txKey(tx)
	popped := cache.cacheMap[txHash]
	delete(cache.cacheMap, txHash)
	if popped != nil {
		cache.list.Remove(popped)
	}

	cache.mtx.Unlock()
}

type nopTxCache struct{}

var _ txCache = (*nopTxCache)(nil)

func (nopTxCache) Reset()             {}
func (nopTxCache) Push(types.Tx) bool { return true }
func (nopTxCache) Remove(types.Tx)    {}

//--------------------------------------------------------------------------------

// txKey is the fixed length array sha256 hash used as the key in maps.
func txKey(tx types.Tx) [sha256.Size]byte {
	return sha256.Sum256(tx)
}

// txID is the hex encoded hash of the bytes as a types.Tx.
func txID(tx []byte) string {
	return fmt.Sprintf("%X", types.Tx(tx).Hash())
}

//--------------------------------------------------------------------------------
type ExTxInfo struct {
	Sender   string   `json:"sender"`
	GasPrice *big.Int `json:"gas_price"`
	Nonce    uint64   `json:"nonce"`
}

func (exInfo *ExTxInfo) Info() string {
	return fmt.Sprintf("Sender=%s GasPrice=%s Nonce=%d", exInfo.Sender, exInfo.GasPrice, exInfo.Nonce)
}<|MERGE_RESOLUTION|>--- conflicted
+++ resolved
@@ -379,22 +379,15 @@
 
 // Called from:
 //  - resCbFirstTime (lock not held) if tx is valid
-<<<<<<< HEAD
-func (mem *CListMempool) addAndSortTx(memTx *mempoolTx, info ExTxInfo) bool {
-=======
+
 func (mem *CListMempool) addAndSortTx(memTx *mempoolTx, info ExTxInfo) error {
->>>>>>> 89e0c4ad
 	mem.addrMapMtx.Lock()
 	defer mem.addrMapMtx.Unlock()
 
 	// Delete the same Nonce transaction from the same account
 	if res := mem.checkRepeatedElement(info); res == -1 {
-<<<<<<< HEAD
-		return false
-=======
 		return errors.New(fmt.Sprintf("Failed to replace tx for acccount %s with nonce %d, "+
 			"the provided gas price %d is not bigger enough", info.Sender, info.Nonce, info.GasPrice))
->>>>>>> 89e0c4ad
 	}
 
 	ele := mem.bcTxsList.PushBack(memTx)
@@ -415,20 +408,13 @@
 		Tx:     memTx.tx,
 	}})
 
-<<<<<<< HEAD
-	return true
-=======
 	return nil
->>>>>>> 89e0c4ad
 }
 
 // Called from:
 //  - resCbFirstTime (lock not held) if tx is valid
-<<<<<<< HEAD
-func (mem *CListMempool) addTx(memTx *mempoolTx, info ExTxInfo) bool {
-=======
+
 func (mem *CListMempool) addTx(memTx *mempoolTx, info ExTxInfo) error {
->>>>>>> 89e0c4ad
 	e := mem.txs.PushBack(memTx)
 	e.Address = info.Sender
 
@@ -447,11 +433,7 @@
 		Tx:     memTx.tx,
 	}})
 
-<<<<<<< HEAD
-	return true
-=======
 	return nil
->>>>>>> 89e0c4ad
 }
 
 // Called from:
@@ -543,16 +525,6 @@
 				return
 			}
 
-<<<<<<< HEAD
-			addGoodTx := true
-			if mem.config.SortTxByGp {
-				addGoodTx = mem.addAndSortTx(memTx, exTxInfo)
-			} else {
-				addGoodTx = mem.addTx(memTx, exTxInfo)
-			}
-
-			if addGoodTx {
-=======
 			var err error
 			if mem.config.SortTxByGp {
 				err = mem.addAndSortTx(memTx, exTxInfo)
@@ -561,7 +533,6 @@
 			}
 
 			if err == nil {
->>>>>>> 89e0c4ad
 				mem.logger.Info("Added good transaction",
 					"tx", txID(tx),
 					"res", r,
@@ -578,11 +549,7 @@
 				mem.cache.Remove(tx)
 
 				r.CheckTx.Code = 1
-<<<<<<< HEAD
-				r.CheckTx.Log = "Fail to add transaction into mempool, rejected it"
-=======
 				r.CheckTx.Log = err.Error()
->>>>>>> 89e0c4ad
 			}
 		} else {
 			// ignore bad transaction
@@ -908,20 +875,6 @@
 
 func (mem *CListMempool) checkRepeatedElement(info ExTxInfo) int {
 	repeatElement := 0
-<<<<<<< HEAD
-	if userMap, ok := mem.addressRecord[info.Sender]; ok {
-		for _, node := range userMap {
-			if node.Nonce == info.Nonce {
-
-				// only replace tx for bigger gas price
-				if info.GasPrice.Cmp(node.GasPrice) <= 0 {
-					return -1
-				}
-
-				mem.removeTx(node.Value.(*mempoolTx).tx, node, true)
-
-=======
-
 	if userMap, ok := mem.addressRecord[info.Sender]; ok {
 		for _, node := range userMap {
 			if node.Nonce == info.Nonce {
@@ -934,7 +887,6 @@
 
 				mem.removeTx(node.Value.(*mempoolTx).tx, node, true)
 
->>>>>>> 89e0c4ad
 				repeatElement = 1
 				break
 			}
