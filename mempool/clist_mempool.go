package mempool

import (
	"bytes"
	"container/list"
	"crypto/sha256"
	"encoding/json"
	"fmt"
	"math/big"
	"sort"
	"sync"
	"sync/atomic"

	abci "github.com/tendermint/tendermint/abci/types"
	cfg "github.com/tendermint/tendermint/config"
	auto "github.com/tendermint/tendermint/libs/autofile"
	"github.com/tendermint/tendermint/libs/clist"
	"github.com/tendermint/tendermint/libs/log"
	tmmath "github.com/tendermint/tendermint/libs/math"
	tmos "github.com/tendermint/tendermint/libs/os"
	"github.com/tendermint/tendermint/p2p"
	"github.com/tendermint/tendermint/proxy"
	"github.com/tendermint/tendermint/types"
)

//--------------------------------------------------------------------------------

// CListMempool is an ordered in-memory pool for transactions before they are
// proposed in a consensus round. Transaction validity is checked using the
// CheckTx abci message before the transaction is added to the pool. The
// mempool uses a concurrent list structure for storing transactions that can
// be efficiently accessed by multiple concurrent readers.
type CListMempool struct {
	// Atomic integers
	height   int64 // the last block Update()'d to
	txsBytes int64 // total size of mempool, in bytes

	// notify listeners (ie. consensus) when txs are available
	notifiedTxsAvailable bool
	txsAvailable         chan struct{} // fires once for each height, when the mempool is not empty

	config *cfg.MempoolConfig

	// Exclusive mutex for Update method to prevent concurrent execution of
	// CheckTx or ReapMaxBytesMaxGas(ReapMaxTxs) methods.
	updateMtx sync.RWMutex
	preCheck  PreCheckFunc
	postCheck PostCheckFunc

	wal          *auto.AutoFile // a log of mempool txs
	txs          *clist.CList   // concurrent linked-list of good txs
	proxyAppConn proxy.AppConnMempool

	// Track whether we're rechecking txs.
	// These are not protected by a mutex and are expected to be mutated in
	// serial (ie. by abci responses which are called in serial).
	recheckCursor *clist.CElement // next expected response
	recheckEnd    *clist.CElement // re-checking stops here

	// Map for quick access to txs to record sender in CheckTx.
	// txsMap: txKey -> CElement
	txsMap sync.Map

	// Keep a cache of already-seen txs.
	// This reduces the pressure on the proxyApp.
	cache txCache

	eventBus types.TxEventPublisher

	logger log.Logger

	metrics *Metrics

	AddressRecord map[string]map[string]*clist.CElement // Address -> (txHash -> *CElement)
	addrMapRWLock sync.RWMutex
}

var _ Mempool = &CListMempool{}

// CListMempoolOption sets an optional parameter on the mempool.
type CListMempoolOption func(*CListMempool)

// NewCListMempool returns a new mempool with the given configuration and connection to an application.
func NewCListMempool(
	config *cfg.MempoolConfig,
	proxyAppConn proxy.AppConnMempool,
	height int64,
	options ...CListMempoolOption,
) *CListMempool {
	mempool := &CListMempool{
		config:        config,
		proxyAppConn:  proxyAppConn,
		txs:           clist.New(),
		height:        height,
		recheckCursor: nil,
		recheckEnd:    nil,
		eventBus:      types.NopEventBus{},
		logger:        log.NewNopLogger(),
		metrics:       NopMetrics(),
	}
	if config.CacheSize > 0 {
		mempool.cache = newMapTxCache(config.CacheSize)
	} else {
		mempool.cache = nopTxCache{}
	}
	proxyAppConn.SetResponseCallback(mempool.globalCb)
	for _, option := range options {
		option(mempool)
	}
	mempool.AddressRecord = make(map[string]map[string]*clist.CElement)

	return mempool
}

// NOTE: not thread safe - should only be called once, on startup
func (mem *CListMempool) EnableTxsAvailable() {
	mem.txsAvailable = make(chan struct{}, 1)
}

// SetLogger sets the Logger.
func (mem *CListMempool) SetEventBus(eventBus types.TxEventPublisher) {
	mem.eventBus = eventBus
}

// SetLogger sets the Logger.
func (mem *CListMempool) SetLogger(l log.Logger) {
	mem.logger = l
}

// WithPreCheck sets a filter for the mempool to reject a tx if f(tx) returns
// false. This is ran before CheckTx.
func WithPreCheck(f PreCheckFunc) CListMempoolOption {
	return func(mem *CListMempool) { mem.preCheck = f }
}

// WithPostCheck sets a filter for the mempool to reject a tx if f(tx) returns
// false. This is ran after CheckTx.
func WithPostCheck(f PostCheckFunc) CListMempoolOption {
	return func(mem *CListMempool) { mem.postCheck = f }
}

// WithMetrics sets the metrics.
func WithMetrics(metrics *Metrics) CListMempoolOption {
	return func(mem *CListMempool) { mem.metrics = metrics }
}

func (mem *CListMempool) InitWAL() error {
	var (
		walDir  = mem.config.WalDir()
		walFile = walDir + "/wal"
	)

	const perm = 0700
	if err := tmos.EnsureDir(walDir, perm); err != nil {
		return err
	}

	af, err := auto.OpenAutoFile(walFile)
	if err != nil {
		return fmt.Errorf("can't open autofile %s: %w", walFile, err)
	}

	mem.wal = af
	return nil
}

func (mem *CListMempool) CloseWAL() {
	if err := mem.wal.Close(); err != nil {
		mem.logger.Error("Error closing WAL", "err", err)
	}
	mem.wal = nil
}

// Safe for concurrent use by multiple goroutines.
func (mem *CListMempool) Lock() {
	mem.updateMtx.Lock()
}

// Safe for concurrent use by multiple goroutines.
func (mem *CListMempool) Unlock() {
	mem.updateMtx.Unlock()
}

// Safe for concurrent use by multiple goroutines.
func (mem *CListMempool) Size() int {
	return mem.txs.Len()
}

// Safe for concurrent use by multiple goroutines.
func (mem *CListMempool) TxsBytes() int64 {
	return atomic.LoadInt64(&mem.txsBytes)
}

// Lock() must be help by the caller during execution.
func (mem *CListMempool) FlushAppConn() error {
	return mem.proxyAppConn.FlushSync()
}

// XXX: Unsafe! Calling Flush may leave mempool in inconsistent state.
func (mem *CListMempool) Flush() {
	mem.updateMtx.Lock()
	defer mem.updateMtx.Unlock()

	_ = atomic.SwapInt64(&mem.txsBytes, 0)
	mem.cache.Reset()

	mem.addrMapRWLock.Lock()
	defer mem.addrMapRWLock.Unlock()
	for e := mem.txs.Front(); e != nil; e = e.Next() {
		mem.txs.Remove(e)
		e.DetachPrev()

		mem.deleteAddrRecord(e)
	}

	mem.txsMap.Range(func(key, _ interface{}) bool {
		mem.txsMap.Delete(key)
		return true
	})
}

// TxsFront returns the first transaction in the ordered list for peer
// goroutines to call .NextWait() on.
// FIXME: leaking implementation details!
//
// Safe for concurrent use by multiple goroutines.
func (mem *CListMempool) TxsFront() *clist.CElement {
	return mem.txs.Front()
}

// TxsWaitChan returns a channel to wait on transactions. It will be closed
// once the mempool is not empty (ie. the internal `mem.txs` has at least one
// element)
//
// Safe for concurrent use by multiple goroutines.
func (mem *CListMempool) TxsWaitChan() <-chan struct{} {
	return mem.txs.WaitChan()
}

// It blocks if we're waiting on Update() or Reap().
// cb: A callback from the CheckTx command.
//     It gets called from another goroutine.
// CONTRACT: Either cb will get called, or err returned.
//
// Safe for concurrent use by multiple goroutines.
func (mem *CListMempool) CheckTx(tx types.Tx, cb func(*abci.Response), txInfo TxInfo) error {
	mem.updateMtx.RLock()
	// use defer to unlock mutex because application (*local client*) might panic
	defer mem.updateMtx.RUnlock()

	txSize := len(tx)

	if err := mem.isFull(txSize); err != nil {
		return err
	}

	// The size of the corresponding amino-encoded TxMessage
	// can't be larger than the maxMsgSize, otherwise we can't
	// relay it to peers.
	if txSize > mem.config.MaxTxBytes {
		return ErrTxTooLarge{mem.config.MaxTxBytes, txSize}
	}

	if mem.preCheck != nil {
		if err := mem.preCheck(tx); err != nil {
			return ErrPreCheck{err}
		}
	}

	// CACHE
	if !mem.cache.Push(tx) {
		// Record a new sender for a tx we've already seen.
		// Note it's possible a tx is still in the cache but no longer in the mempool
		// (eg. after committing a block, txs are removed from mempool but not cache),
		// so we only record the sender for txs still in the mempool.
		if e, ok := mem.txsMap.Load(txKey(tx)); ok {
			memTx := e.(*clist.CElement).Value.(*mempoolTx)
			memTx.senders.LoadOrStore(txInfo.SenderID, true)
			// TODO: consider punishing peer for dups,
			// its non-trivial since invalid txs can become valid,
			// but they can spam the same tx with little cost to them atm.

		}

		return ErrTxInCache
	}
	// END CACHE

	// WAL
	if mem.wal != nil {
		// TODO: Notify administrators when WAL fails
		_, err := mem.wal.Write([]byte(tx))
		if err != nil {
			mem.logger.Error("Error writing to WAL", "err", err)
		}
		_, err = mem.wal.Write([]byte("\n"))
		if err != nil {
			mem.logger.Error("Error writing to WAL", "err", err)
		}
	}
	// END WAL

	// NOTE: proxyAppConn may error if tx buffer is full
	if err := mem.proxyAppConn.Error(); err != nil {
		return err
	}

	reqRes := mem.proxyAppConn.CheckTxAsync(abci.RequestCheckTx{Tx: tx})
	reqRes.SetCallback(mem.reqResCb(tx, txInfo.SenderID, txInfo.SenderP2PID, cb))

	return nil
}

// Global callback that will be called after every ABCI response.
// Having a single global callback avoids needing to set a callback for each request.
// However, processing the checkTx response requires the peerID (so we can track which txs we heard from who),
// and peerID is not included in the ABCI request, so we have to set request-specific callbacks that
// include this information. If we're not in the midst of a recheck, this function will just return,
// so the request specific callback can do the work.
//
// When rechecking, we don't need the peerID, so the recheck callback happens
// here.
func (mem *CListMempool) globalCb(req *abci.Request, res *abci.Response) {
	if mem.recheckCursor == nil {
		return
	}

	mem.metrics.RecheckTimes.Add(1)
	mem.resCbRecheck(req, res)

	// update metrics
	mem.metrics.Size.Set(float64(mem.Size()))
}

// Request specific callback that should be set on individual reqRes objects
// to incorporate local information when processing the response.
// This allows us to track the peer that sent us this tx, so we can avoid sending it back to them.
// NOTE: alternatively, we could include this information in the ABCI request itself.
//
// External callers of CheckTx, like the RPC, can also pass an externalCb through here that is called
// when all other response processing is complete.
//
// Used in CheckTx to record PeerID who sent us the tx.
func (mem *CListMempool) reqResCb(
	tx []byte,
	peerID uint16,
	peerP2PID p2p.ID,
	externalCb func(*abci.Response),
) func(res *abci.Response) {
	return func(res *abci.Response) {
		if mem.recheckCursor != nil {
			// this should never happen
			panic("recheck cursor is not nil in reqResCb")
		}

		mem.resCbFirstTime(tx, peerID, peerP2PID, res)

		// update metrics
		mem.metrics.Size.Set(float64(mem.Size()))

		// passed in by the caller of CheckTx, eg. the RPC
		if externalCb != nil {
			externalCb(res)
		}
	}
}

// Called from:
//  - resCbFirstTime (lock not held) if tx is valid
func (mem *CListMempool) addAndSortTx(memTx *mempoolTx, info ExTxInfo) {
	mem.addrMapRWLock.Lock()
	defer mem.addrMapRWLock.Unlock()

	// Delete the same Nonce transaction from the same account
	mem.checkRepeatedElement(info)
	e := mem.txs.AddTxWithExInfo(memTx, info.Sender, info.GasPrice, info.Nonce)

	if _, ok := mem.AddressRecord[info.Sender]; !ok {
		mem.AddressRecord[info.Sender] = make(map[string]*clist.CElement)
	}
	mem.AddressRecord[info.Sender][txID(memTx.tx)] = e

	mem.txsMap.Store(txKey(memTx.tx), e)
	atomic.AddInt64(&mem.txsBytes, int64(len(memTx.tx)))
	mem.metrics.TxSizeBytes.Observe(float64(len(memTx.tx)))
	mem.eventBus.PublishEventPendingTx(types.EventDataTx{TxResult: types.TxResult{
		Height: memTx.height,
		Tx:     memTx.tx,
	}})
}

// Called from:
//  - resCbFirstTime (lock not held) if tx is valid
func (mem *CListMempool) addTx(memTx *mempoolTx, info ExTxInfo) {
	e := mem.txs.PushBack(memTx)
	e.Address = info.Sender

	mem.addrMapRWLock.Lock()
	if _, ok := mem.AddressRecord[info.Sender]; !ok {
		mem.AddressRecord[info.Sender] = make(map[string]*clist.CElement)
	}
	mem.AddressRecord[info.Sender][txID(memTx.tx)] = e
	mem.addrMapRWLock.Unlock()

	mem.txsMap.Store(txKey(memTx.tx), e)
	atomic.AddInt64(&mem.txsBytes, int64(len(memTx.tx)))
	mem.metrics.TxSizeBytes.Observe(float64(len(memTx.tx)))
	mem.eventBus.PublishEventPendingTx(types.EventDataTx{TxResult: types.TxResult{
		Height: memTx.height,
		Tx:     memTx.tx,
	}})
}

// Called from:
//  - Update (lock held) if tx was committed
// 	- resCbRecheck (lock not held) if tx was invalidated
func (mem *CListMempool) removeTx(tx types.Tx, elem *clist.CElement, removeFromCache bool) {
	mem.txs.Remove(elem)
	elem.DetachPrev()

	mem.deleteAddrRecord(elem)

	mem.txsMap.Delete(txKey(tx))
	atomic.AddInt64(&mem.txsBytes, int64(-len(tx)))

	if removeFromCache {
		mem.cache.Remove(tx)
	}
}

func (mem *CListMempool) isFull(txSize int) error {
	var (
		memSize  = mem.Size()
		txsBytes = mem.TxsBytes()
	)

	if memSize >= mem.config.Size || int64(txSize)+txsBytes > mem.config.MaxTxsBytes {
		return ErrMempoolIsFull{
			memSize, mem.config.Size,
			txsBytes, mem.config.MaxTxsBytes,
		}
	}

	return nil
}

// callback, which is called after the app checked the tx for the first time.
//
// The case where the app checks the tx for the second and subsequent times is
// handled by the resCbRecheck callback.
func (mem *CListMempool) resCbFirstTime(
	tx []byte,
	peerID uint16,
	peerP2PID p2p.ID,
	res *abci.Response,
) {
	switch r := res.Value.(type) {
	case *abci.Response_CheckTx:
		var postCheckErr error
		if mem.postCheck != nil {
			postCheckErr = mem.postCheck(tx, r.CheckTx)
		}
		if (r.CheckTx.Code == abci.CodeTypeOK) && postCheckErr == nil {
			// Check mempool isn't full again to reduce the chance of exceeding the
			// limits.
			if err := mem.isFull(len(tx)); err != nil {
				// remove from cache (mempool might have a space later)
				mem.cache.Remove(tx)
				mem.logger.Error(err.Error())
				return
			}

			memTx := &mempoolTx{
				height:    mem.height,
				gasWanted: r.CheckTx.GasWanted,
				tx:        tx,
			}
			memTx.senders.Store(peerID, true)

			var exTxInfo ExTxInfo
			if err := json.Unmarshal(r.CheckTx.Data, &exTxInfo); err != nil {
				// remove from cache (mempool might have a space later)
				mem.cache.Remove(tx)
				mem.logger.Error(err.Error())
				return
			}
			if exTxInfo.GasPrice.Cmp(big.NewInt(0)) <= 0 {
				// remove from cache (mempool might have a space later)
				mem.cache.Remove(tx)
				mem.logger.Error("Failed to get extra info for this tx!")
				return
			}

			if mem.config.SortTxByGp {
				mem.addAndSortTx(memTx, exTxInfo)
			} else {
				mem.addTx(memTx, exTxInfo)
			}

			mem.logger.Info("Added good transaction",
				"tx", txID(tx),
				"res", r,
				"height", memTx.height,
				"total", mem.Size(),
			)
			mem.notifyTxsAvailable()
		} else {
			// ignore bad transaction
			mem.logger.Info("Rejected bad transaction",
				"tx", txID(tx), "peerID", peerP2PID, "res", r, "err", postCheckErr)
			mem.metrics.FailedTxs.Add(1)
			// remove from cache (it might be good later)
			mem.cache.Remove(tx)
		}
	default:
		// ignore other messages
	}
}

// callback, which is called after the app rechecked the tx.
//
// The case where the app checks the tx for the first time is handled by the
// resCbFirstTime callback.
func (mem *CListMempool) resCbRecheck(req *abci.Request, res *abci.Response) {
	switch r := res.Value.(type) {
	case *abci.Response_CheckTx:
		tx := req.GetCheckTx().Tx
		memTx := mem.recheckCursor.Value.(*mempoolTx)
		if !bytes.Equal(tx, memTx.tx) {
			panic(fmt.Sprintf(
				"Unexpected tx response from proxy during recheck\nExpected %X, got %X",
				memTx.tx,
				tx))
		}
		var postCheckErr error
		if mem.postCheck != nil {
			postCheckErr = mem.postCheck(tx, r.CheckTx)
		}
		if (r.CheckTx.Code == abci.CodeTypeOK) && postCheckErr == nil {
			// Good, nothing to do.
		} else {
			// Tx became invalidated due to newly committed block.
			mem.logger.Info("Tx is no longer valid", "tx", txID(tx), "res", r, "err", postCheckErr)
			// NOTE: we remove tx from the cache because it might be good later
			mem.removeTx(tx, mem.recheckCursor, true)
		}
		if mem.recheckCursor == mem.recheckEnd {
			mem.recheckCursor = nil
		} else {
			mem.recheckCursor = mem.recheckCursor.Next()
		}
		if mem.recheckCursor == nil {
			// Done!
			mem.logger.Info("Done rechecking txs")

			// incase the recheck removed all txs
			if mem.Size() > 0 {
				mem.notifyTxsAvailable()
			}
		}
	default:
		// ignore other messages
	}
}

// Safe for concurrent use by multiple goroutines.
func (mem *CListMempool) TxsAvailable() <-chan struct{} {
	return mem.txsAvailable
}

func (mem *CListMempool) notifyTxsAvailable() {
	if mem.Size() == 0 {
		panic("notified txs available but mempool is empty!")
	}
	if mem.txsAvailable != nil && !mem.notifiedTxsAvailable {
		// channel cap is 1, so this will send once
		mem.notifiedTxsAvailable = true
		select {
		case mem.txsAvailable <- struct{}{}:
		default:
		}
	}
}

// Safe for concurrent use by multiple goroutines.
func (mem *CListMempool) ReapMaxBytesMaxGas(maxBytes, maxGas int64) types.Txs {
	mem.updateMtx.RLock()
	defer mem.updateMtx.RUnlock()

	var (
		totalBytes int64
		totalGas   int64
		totalTxNum int64
	)
	// TODO: we will get a performance boost if we have a good estimate of avg
	// size per tx, and set the initial capacity based off of that.
	// txs := make([]types.Tx, 0, tmmath.MinInt(mem.txs.Len(), max/mem.avgTxSize))
	txs := make([]types.Tx, 0, mem.txs.Len())
	for e := mem.txs.Front(); e != nil; e = e.Next() {
		memTx := e.Value.(*mempoolTx)
		// Check total size requirement
		aminoOverhead := types.ComputeAminoOverhead(memTx.tx, 1)
		if maxBytes > -1 && totalBytes+int64(len(memTx.tx))+aminoOverhead > maxBytes {
			return txs
		}
		totalBytes += int64(len(memTx.tx)) + aminoOverhead
		// Check total gas requirement.
		// If maxGas is negative, skip this check.
		// Since newTotalGas < masGas, which
		// must be non-negative, it follows that this won't overflow.
		newTotalGas := totalGas + memTx.gasWanted
		if maxGas > -1 && newTotalGas > maxGas {
			return txs
		}
		if totalTxNum >= mem.config.MaxTxNumPerBlock {
			return txs
		}
		totalTxNum++
		totalGas = newTotalGas
		txs = append(txs, memTx.tx)
	}

	return txs
}

// Safe for concurrent use by multiple goroutines.
func (mem *CListMempool) ReapMaxTxs(max int) types.Txs {
	mem.updateMtx.RLock()
	defer mem.updateMtx.RUnlock()

	if max < 0 {
		max = mem.txs.Len()
	}

	txs := make([]types.Tx, 0, tmmath.MinInt(mem.txs.Len(), max))
	for e := mem.txs.Front(); e != nil && len(txs) <= max; e = e.Next() {
		memTx := e.Value.(*mempoolTx)
		txs = append(txs, memTx.tx)
	}
	return txs
}

<<<<<<< HEAD
func (mem *CListMempool) GetTxByHash(hash [sha256.Size]byte) (types.Tx, error) {
	if e, ok := mem.txsMap.Load(hash); ok {
		memTx := e.(*clist.CElement).Value.(*mempoolTx)
		return memTx.tx, nil
	}
	return nil, ErrNoSuchTx
=======
func (mem *CListMempool) ReapUserTxsCnt(address string) int {
	mem.updateMtx.RLock()
	defer mem.updateMtx.RUnlock()

	return mem.GetUserPendingTxsCnt(address)
}

func (mem *CListMempool) ReapUserTxs(address string, max int) types.Txs {
	mem.updateMtx.RLock()
	defer mem.updateMtx.RUnlock()

	mem.addrMapRWLock.RLock()
	defer mem.addrMapRWLock.RUnlock()

	userMap, ok := mem.AddressRecord[address]
	if !ok || len(userMap) == 0 {
		return types.Txs{}
	}

	txNums := len(userMap)
	if max <= 0 || max > txNums {
		max = txNums
	}

	txs := make([]types.Tx, 0, tmmath.MinInt(mem.txs.Len(), max))

	for _, ele := range userMap {
		if len(txs) == max {
			break
		}

		txs = append(txs, ele.Value.(*mempoolTx).tx)
	}

	return txs
}

func (mem *CListMempool) GetUserPendingTxsCnt(address string) int {
	cnt := 0
	mem.addrMapRWLock.RLock()
	if userMap, ok := mem.AddressRecord[address]; ok {
		cnt = len(userMap)
	}
	mem.addrMapRWLock.RUnlock()

	return cnt
>>>>>>> f6247d7f
}

// Lock() must be help by the caller during execution.
func (mem *CListMempool) Update(
	height int64,
	txs types.Txs,
	deliverTxResponses []*abci.ResponseDeliverTx,
	preCheck PreCheckFunc,
	postCheck PostCheckFunc,
) error {
	// Set height
	mem.height = height
	mem.notifiedTxsAvailable = false

	if preCheck != nil {
		mem.preCheck = preCheck
	}
	if postCheck != nil {
		mem.postCheck = postCheck
	}

	for i, tx := range txs {
		if deliverTxResponses[i].Code == abci.CodeTypeOK {
			// Add valid committed tx to the cache (if missing).
			_ = mem.cache.Push(tx)
		} else {
			// Allow invalid transactions to be resubmitted.
			mem.cache.Remove(tx)
		}

		// Remove committed tx from the mempool.
		//
		// Note an evil proposer can drop valid txs!
		// Mempool before:
		//   100 -> 101 -> 102
		// Block, proposed by an evil proposer:
		//   101 -> 102
		// Mempool after:
		//   100
		// https://github.com/tendermint/tendermint/issues/3322.
		if e, ok := mem.txsMap.Load(txKey(tx)); ok {
			mem.removeTx(tx, e.(*clist.CElement), false)
		}
	}

	// Either recheck non-committed txs to see if they became invalid
	// or just notify there're some txs left.
	if mem.Size() > 0 {
		if mem.config.Recheck {
			mem.logger.Info("Recheck txs", "numtxs", mem.Size(), "height", height)
			mem.recheckTxs()
			// At this point, mem.txs are being rechecked.
			// mem.recheckCursor re-scans mem.txs and possibly removes some txs.
			// Before mem.Reap(), we should wait for mem.recheckCursor to be nil.
		} else {
			mem.notifyTxsAvailable()
		}
	}

	// Update metrics
	mem.metrics.Size.Set(float64(mem.Size()))

	// WARNING: The txs inserted between [ReapMaxBytesMaxGas, Update) is insert-sorted in the mempool.txs,
	// but they are not included in the latest block, after remove the latest block txs, these txs may
	// in unsorted state. We need to resort them again for the the purpose of absolute order, or just let it go for they are
	// already sorted int the last round (will only affect the account that send these txs).

	return nil
}

func (mem *CListMempool) recheckTxs() {
	if mem.Size() == 0 {
		panic("recheckTxs is called, but the mempool is empty")
	}

	mem.recheckCursor = mem.txs.Front()
	mem.recheckEnd = mem.txs.Back()

	// Push txs to proxyAppConn
	// NOTE: globalCb may be called concurrently.
	for e := mem.txs.Front(); e != nil; e = e.Next() {
		memTx := e.Value.(*mempoolTx)
		mem.proxyAppConn.CheckTxAsync(abci.RequestCheckTx{
			Tx:   memTx.tx,
			Type: abci.CheckTxType_Recheck,
		})
	}

	mem.proxyAppConn.FlushAsync()
}

// Reorganize transactions with same address: addr
func (mem *CListMempool) reOrgTxs(addr string) *CListMempool {
	if userMap, ok := mem.AddressRecord[addr]; ok {
		if len(userMap) == 0 {
			return mem
		}

		tmpMap := make(map[uint64]*clist.CElement)
		var keys []uint64

		for _, node := range userMap {
			mem.txs.DetachElement(node)
			node.NewDetachPrev()
			node.NewDetachNext()

			tmpMap[node.Nonce] = node
			keys = append(keys, node.Nonce)
		}

		// When inserting, strictly order by nonce, otherwise tx will not appear according to nonce,
		// resulting in execution failure
		sort.Slice(keys, func(i, j int) bool { return keys[i] < keys[j] })

		for _, key := range keys {
			mem.txs.InsertElement(tmpMap[key])
		}
	}

	return mem
}

func (mem *CListMempool) checkRepeatedElement(info ExTxInfo) bool {
	repeatElement := false

	if userMap, ok := mem.AddressRecord[info.Sender]; ok {
		for _, node := range userMap {
			if node.Nonce == info.Nonce {
				mem.removeTx(node.Value.(*mempoolTx).tx, node, false)

				repeatElement = true
				break
			}
		}
	}

	// If the tx nonce of the same address is duplicated, should delete the duplicate tx, and reorg all other tx
	if repeatElement {
		mem.reOrgTxs(info.Sender)
	}

	return repeatElement
}

func (mem *CListMempool) deleteAddrRecord(e *clist.CElement) {
	if userMap, ok := mem.AddressRecord[e.Address]; ok {
		txHash := txID(e.Value.(*mempoolTx).tx)
		if _, ok = userMap[txHash]; ok {
			delete(userMap, txHash)
		}

		if len(userMap) == 0 {
			delete(mem.AddressRecord, e.Address)
		}
	}
}

//--------------------------------------------------------------------------------

// mempoolTx is a transaction that successfully ran
type mempoolTx struct {
	height    int64    // height that this tx had been validated in
	gasWanted int64    // amount of gas this tx states it will require
	tx        types.Tx //

	// ids of peers who've sent us this tx (as a map for quick lookups).
	// senders: PeerID -> bool
	senders sync.Map
}

// Height returns the height for this transaction
func (memTx *mempoolTx) Height() int64 {
	return atomic.LoadInt64(&memTx.height)
}

//--------------------------------------------------------------------------------

type txCache interface {
	Reset()
	Push(tx types.Tx) bool
	Remove(tx types.Tx)
}

// mapTxCache maintains a LRU cache of transactions. This only stores the hash
// of the tx, due to memory concerns.
type mapTxCache struct {
	mtx      sync.Mutex
	size     int
	cacheMap map[[sha256.Size]byte]*list.Element
	list     *list.List
}

var _ txCache = (*mapTxCache)(nil)

// newMapTxCache returns a new mapTxCache.
func newMapTxCache(cacheSize int) *mapTxCache {
	return &mapTxCache{
		size:     cacheSize,
		cacheMap: make(map[[sha256.Size]byte]*list.Element, cacheSize),
		list:     list.New(),
	}
}

// Reset resets the cache to an empty state.
func (cache *mapTxCache) Reset() {
	cache.mtx.Lock()
	cache.cacheMap = make(map[[sha256.Size]byte]*list.Element, cache.size)
	cache.list.Init()
	cache.mtx.Unlock()
}

// Push adds the given tx to the cache and returns true. It returns
// false if tx is already in the cache.
func (cache *mapTxCache) Push(tx types.Tx) bool {
	cache.mtx.Lock()
	defer cache.mtx.Unlock()

	// Use the tx hash in the cache
	txHash := txKey(tx)
	if moved, exists := cache.cacheMap[txHash]; exists {
		cache.list.MoveToBack(moved)
		return false
	}

	if cache.list.Len() >= cache.size {
		popped := cache.list.Front()
		poppedTxHash := popped.Value.([sha256.Size]byte)
		delete(cache.cacheMap, poppedTxHash)
		if popped != nil {
			cache.list.Remove(popped)
		}
	}
	e := cache.list.PushBack(txHash)
	cache.cacheMap[txHash] = e
	return true
}

// Remove removes the given tx from the cache.
func (cache *mapTxCache) Remove(tx types.Tx) {
	cache.mtx.Lock()
	txHash := txKey(tx)
	popped := cache.cacheMap[txHash]
	delete(cache.cacheMap, txHash)
	if popped != nil {
		cache.list.Remove(popped)
	}

	cache.mtx.Unlock()
}

type nopTxCache struct{}

var _ txCache = (*nopTxCache)(nil)

func (nopTxCache) Reset()             {}
func (nopTxCache) Push(types.Tx) bool { return true }
func (nopTxCache) Remove(types.Tx)    {}

//--------------------------------------------------------------------------------

// txKey is the fixed length array sha256 hash used as the key in maps.
func txKey(tx types.Tx) [sha256.Size]byte {
	return sha256.Sum256(tx)
}

// txID is the hex encoded hash of the bytes as a types.Tx.
func txID(tx []byte) string {
	return fmt.Sprintf("%X", types.Tx(tx).Hash())
}

//--------------------------------------------------------------------------------
type ExTxInfo struct {
	Sender   string   `json:"sender"`
	GasPrice *big.Int `json:"gas_price"`
	Nonce    uint64   `json:"nonce"`
}<|MERGE_RESOLUTION|>--- conflicted
+++ resolved
@@ -640,14 +640,14 @@
 	return txs
 }
 
-<<<<<<< HEAD
 func (mem *CListMempool) GetTxByHash(hash [sha256.Size]byte) (types.Tx, error) {
 	if e, ok := mem.txsMap.Load(hash); ok {
 		memTx := e.(*clist.CElement).Value.(*mempoolTx)
 		return memTx.tx, nil
 	}
 	return nil, ErrNoSuchTx
-=======
+}
+
 func (mem *CListMempool) ReapUserTxsCnt(address string) int {
 	mem.updateMtx.RLock()
 	defer mem.updateMtx.RUnlock()
@@ -694,7 +694,6 @@
 	mem.addrMapRWLock.RUnlock()
 
 	return cnt
->>>>>>> f6247d7f
 }
 
 // Lock() must be help by the caller during execution.
